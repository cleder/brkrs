# brkrs Development Guidelines

Auto-generated from all feature plans. Last updated: 2025-11-24

## Active Technologies
<<<<<<< HEAD

- Rust 1.81 (Rust 2021 edition via rustup) + Bevy 0.16 (ECS, input handling, window management, Time, rendering), bevy_rapier3d 0.31 (physics simulation control) (004-pause-system)
- N/A (runtime state only, no persistence) (004-pause-system)
=======
>>>>>>> 7a6de33c

- Rust 1.81 (Rust 2021 edition via rustup) + Bevy 0.17 (ECS, input handling, window management, Time, rendering), bevy_rapier3d (physics simulation control)

## Project Structure

```text
src/
tests/
```

## Commands

run these commands to verify your work:

- `cargo test`
- `cargo fmt --all`
- `cargo clippy --all-targets --all-features`
- `bevy lint`

## Code Style

Rust 2021 edition (toolchain managed by rustup): Follow standard conventions

## Recent Changes

- 004-pause-system: Added Rust 1.81 (Rust 2021 edition via rustup) + Bevy 0.16 (ECS, input handling, window management, Time, rendering), bevy_rapier3d 0.31 (physics simulation control)

- 003-map-format: Added Rust 1.81 (Rust 2021 edition via rustup) + Bevy 0.16 (ECS, scheduling, `Time`, asset system), bevy_rapier3d 0.31 (physics + collision), serde/ron (level asset parsing)

- 002-ball-respawn: Added Rust 1.81 (Rust 2021 edition via rustup) + Bevy 0.16 (ECS, scheduling, `Time`), bevy_rapier3d 0.31 (physics + collision sensors), serde/ron (level matrix assets)

<!-- MANUAL ADDITIONS START -->
<!-- MANUAL ADDITIONS END --><|MERGE_RESOLUTION|>--- conflicted
+++ resolved
@@ -3,12 +3,6 @@
 Auto-generated from all feature plans. Last updated: 2025-11-24
 
 ## Active Technologies
-<<<<<<< HEAD
-
-- Rust 1.81 (Rust 2021 edition via rustup) + Bevy 0.16 (ECS, input handling, window management, Time, rendering), bevy_rapier3d 0.31 (physics simulation control) (004-pause-system)
-- N/A (runtime state only, no persistence) (004-pause-system)
-=======
->>>>>>> 7a6de33c
 
 - Rust 1.81 (Rust 2021 edition via rustup) + Bevy 0.17 (ECS, input handling, window management, Time, rendering), bevy_rapier3d (physics simulation control)
 
@@ -34,11 +28,11 @@
 
 ## Recent Changes
 
-- 004-pause-system: Added Rust 1.81 (Rust 2021 edition via rustup) + Bevy 0.16 (ECS, input handling, window management, Time, rendering), bevy_rapier3d 0.31 (physics simulation control)
+- 004-pause-system: Added Rust 1.81 (Rust 2021 edition via rustup) + Bevy 0.17 (ECS, input handling, window management, Time, rendering), bevy_rapier3d (physics simulation control)
 
-- 003-map-format: Added Rust 1.81 (Rust 2021 edition via rustup) + Bevy 0.16 (ECS, scheduling, `Time`, asset system), bevy_rapier3d 0.31 (physics + collision), serde/ron (level asset parsing)
+- 003-map-format: Added Rust 1.81 (Rust 2021 edition via rustup) + Bevy 0.17 (ECS, scheduling, `Time`, asset system), bevy_rapier3d (physics + collision), serde/ron (level asset parsing)
 
-- 002-ball-respawn: Added Rust 1.81 (Rust 2021 edition via rustup) + Bevy 0.16 (ECS, scheduling, `Time`), bevy_rapier3d 0.31 (physics + collision sensors), serde/ron (level matrix assets)
+- 002-ball-respawn: Added Rust 1.81 (Rust 2021 edition via rustup) + Bevy 0.17 (ECS, scheduling, `Time`), bevy_rapier3d (physics + collision sensors), serde/ron (level matrix assets)
 
 <!-- MANUAL ADDITIONS START -->
 <!-- MANUAL ADDITIONS END -->